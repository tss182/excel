--- conflicted
+++ resolved
@@ -6,7 +6,6 @@
 	"github.com/xuri/excelize/v2"
 	"mime/multipart"
 	"reflect"
-	"runtime"
 	"strconv"
 	"strings"
 	"sync"
@@ -200,60 +199,6 @@
 }
 
 func (e *Excel[T]) getRows(out *[]T) error {
-<<<<<<< HEAD
-	// Pre-allocate output slice
-	initialCap := 1000
-	if e.opt.Limit > 0 && uint(initialCap) > e.opt.Limit {
-		initialCap = int(e.opt.Limit)
-	}
-	*out = make([]T, 0, initialCap)
-
-	// Initialize worker pool
-	workers := e.opt.Workers
-	if workers <= 0 {
-		workers = runtime.NumCPU()
-	}
-
-	// Create work channels
-	type workItem struct {
-		rule   fieldRule
-		value  string
-		rowNum uint
-		colIdx int
-	}
-
-	jobs := make(chan workItem, workers*2)
-	results := make(chan error, workers*2)
-
-	// Start worker pool
-	var wg sync.WaitGroup
-	for i := 0; i < workers; i++ {
-		wg.Add(1)
-		go func() {
-			defer wg.Done()
-			for job := range jobs {
-				// Fast path processing
-				if job.rule.fastPath {
-					if _, err := job.rule.converter(job.value); err == nil {
-						results <- nil
-						continue
-					}
-				}
-
-				// Regular processing
-				if job.rule.required && job.value == "" {
-					results <- fmt.Errorf("row %d col %s (%s) is required",
-						job.rowNum, idxToCol(job.colIdx), job.rule.header)
-					continue
-				}
-
-				results <- nil
-			}
-		}()
-	}
-
-	// Process rows
-=======
 	// Pre-allocate slice capacity if limit is known
 	if e.opt.Limit > 0 && cap(*out) < int(e.opt.Limit) {
 		newSlice := make([]T, len(*out), e.opt.Limit)
@@ -261,30 +206,15 @@
 		*out = newSlice
 	}
 
->>>>>>> 5cfc2dc6
 	var numberData uint = 0
-	buffer := bufferPool.Get().([]byte)
-	defer bufferPool.Put(buffer)
-
 	for e.rows.Next() {
 		numberData++
 		rowNum := numberData + uint(e.opt.DataStartRow) - 1
-
-		// Get row data efficiently
 		cols, err := e.rows.Columns()
 		if err != nil {
 			return fmt.Errorf("read row %d: %w", rowNum, err)
 		}
 
-<<<<<<< HEAD
-		// Create new instance using cached type info
-		rv := reflect.New(e.rt).Elem()
-
-		// Process fields
-		jobCount := 0
-		for _, rule := range e.rules {
-			var value string
-=======
 		// Get instance from pool for better memory reuse
 		rv := e.instancePool.Get().(reflect.Value)
 
@@ -295,14 +225,10 @@
 		for i := range e.rules {
 			rule := &e.rules[i] // Use pointer to avoid copying
 			var cell string
->>>>>>> 5cfc2dc6
 			if rule.colIdx < len(cols) {
-				value = strings.TrimSpace(cols[rule.colIdx])
-			}
-
-<<<<<<< HEAD
-			if value == "" && !rule.required {
-=======
+				cell = strings.TrimSpace(cols[rule.colIdx])
+			}
+
 			// Early validation for required fields
 			if rule.required && cell == "" {
 				// Return instance to pool before error
@@ -310,32 +236,19 @@
 				return fmt.Errorf("row %d col %s (%s) is required", rowNum, idxToCol(rule.colIdx), rule.header)
 			}
 			if cell == "" {
->>>>>>> 5cfc2dc6
 				continue
 			}
 
-			jobs <- workItem{
-				rule:   rule,
-				value:  value,
-				rowNum: rowNum,
-				colIdx: rule.colIdx,
-			}
-<<<<<<< HEAD
-			jobCount++
-		}
-
-		// Collect results
-		for i := 0; i < jobCount; i++ {
-			if err := <-results; err != nil {
-				return err
-=======
+			fv := rv.Field(rule.fieldIdx)
+			if !fv.CanSet() {
+				continue
+			}
 
 			// Use optimized field setting with cached type info
 			if err := setFieldValueOptimized(fv, cell, rule); err != nil {
 				// Return instance to pool before error
 				e.instancePool.Put(rv)
 				return fmt.Errorf("row %d col %s (%s): %w", rowNum, idxToCol(rule.colIdx), rule.header, err)
->>>>>>> 5cfc2dc6
 			}
 		}
 
@@ -349,54 +262,9 @@
 		}
 	}
 
-<<<<<<< HEAD
-	close(jobs)
-	wg.Wait()
-=======
 	e.IsNext = e.rows.Next()
->>>>>>> 5cfc2dc6
-
-	e.IsNext = e.rows.Next()
+
 	return e.rows.Error()
-}
-
-// Optimized string cleaning
-func cleanNum(s string) string {
-	if !strings.Contains(s, ",") {
-		return strings.TrimSpace(s)
-	}
-
-	buf := bufferPool.Get().([]byte)
-	defer bufferPool.Put(buf)
-
-	buf = buf[:0]
-	for i := 0; i < len(s); i++ {
-		if s[i] != ',' {
-			buf = append(buf, s[i])
-		}
-	}
-	return strings.TrimSpace(string(buf))
-}
-
-// Fast path converters
-func getOptimizedConverter(t reflect.Type) converter {
-	switch t.Kind() {
-	case reflect.String:
-		return func(s string) (interface{}, error) {
-			return s, nil
-		}
-	case reflect.Int64:
-		return func(s string) (interface{}, error) {
-			return strconv.ParseInt(s, 10, 64)
-		}
-	case reflect.Float64:
-		return func(s string) (interface{}, error) {
-			return strconv.ParseFloat(s, 64)
-		}
-	// Add more optimized converters as needed
-	default:
-		return nil
-	}
 }
 
 func buildRules(rt reflect.Type, colIndexByHeader map[string]int) ([]fieldRule, error) {
@@ -751,8 +619,6 @@
 	return time.Time{}, fmt.Errorf("cannot parse time %q", s)
 }
 
-<<<<<<< HEAD
-=======
 // cleanNumOptimized provides faster number cleaning with fewer allocations
 func cleanNumOptimized(s string) string {
 	if s == "" {
@@ -832,7 +698,6 @@
 	return time.Time{}, fmt.Errorf("cannot parse time %q", s)
 }
 
->>>>>>> 5cfc2dc6
 func colToIdx(col string) (int, bool) {
 	col = strings.ToUpper(strings.TrimSpace(col))
 	if col == "" {
